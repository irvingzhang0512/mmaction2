--- conflicted
+++ resolved
@@ -195,15 +195,13 @@
         else:
             raise ValueError('Illegal out_of_bound option.')
 
-<<<<<<< HEAD
         # 获取最终index
-        frame_inds = np.concatenate(frame_inds) + self.start_index
-
-        # 构建输出结果
-=======
         start_index = results['start_index']
         frame_inds = np.concatenate(frame_inds) + start_index
->>>>>>> 20bf02b5
+
+        # 构建输出结果
+        start_index = results['start_index']
+        frame_inds = np.concatenate(frame_inds) + start_index
         results['frame_inds'] = frame_inds.astype(np.int)
         results['clip_len'] = self.clip_len
         results['frame_interval'] = self.frame_interval
