--- conflicted
+++ resolved
@@ -1,17 +1,9 @@
-<<<<<<< HEAD
-from .augmentations import (AudioAmplify, CenterCrop, ColorJitter, CuboidCrop,
-                            EntityBoxCrop, EntityBoxFlip, EntityBoxRescale,
-                            Flip, Fuse, Imgaug, MelSpectrogram, MultiGroupCrop,
-                            MultiScaleCrop, Normalize, RandomCrop,
-                            RandomRescale, RandomResizedCrop, RandomScale,
-                            Resize, TenCrop, ThreeCrop, TubePad, TubeResize)
-=======
 from .augmentations import (AudioAmplify, CenterCrop, ColorJitter, Flip, Fuse,
                             Imgaug, MelSpectrogram, MultiGroupCrop,
                             MultiScaleCrop, Normalize, RandomCrop,
                             RandomRescale, RandomResizedCrop, RandomScale,
-                            Resize, TenCrop, ThreeCrop, TorchvisionTrans)
->>>>>>> 36f9dcd4
+                            Resize, TenCrop, ThreeCrop, TorchvisionTrans,
+                            TubePad, TubeResize)
 from .compose import Compose
 from .formating import (Collect, FormatAudioShape, FormatShape,
                         FormatTubeShape, ImageToTensor, Rename,
@@ -21,17 +13,11 @@
                       DenseSampleFrames, FrameSelector,
                       GenerateLocalizationLabels, ImageDecode,
                       LoadAudioFeature, LoadHVULabel, LoadLocalizationFeature,
-<<<<<<< HEAD
-                      LoadProposals, OpenCVDecode, OpenCVInit, PyAVDecode,
-                      PyAVDecodeMotionVector, PyAVInit, RawFrameDecode,
-                      SampleAVAFrames, SampleFrames, SampleProposalFrames,
-                      TubeDecode, TubeSampleFrames, UntrimmedSampleFrames)
-=======
                       LoadProposals, OpenCVDecode, OpenCVInit, PIMSDecode,
                       PIMSInit, PyAVDecode, PyAVDecodeMotionVector, PyAVInit,
                       RawFrameDecode, SampleAVAFrames, SampleFrames,
-                      SampleProposalFrames, UntrimmedSampleFrames)
->>>>>>> 36f9dcd4
+                      SampleProposalFrames, TubeDecode, TubeSampleFrames,
+                      UntrimmedSampleFrames)
 from .pose_loading import (GeneratePoseTarget, LoadKineticsPose, PoseDecode,
                            UniformSampleFrames)
 
@@ -47,16 +33,10 @@
     'PyAVInit', 'SampleProposalFrames', 'ColorJitter', 'LoadHVULabel',
     'SampleAVAFrames', 'AudioAmplify', 'MelSpectrogram', 'AudioDecode',
     'FormatAudioShape', 'LoadAudioFeature', 'AudioFeatureSelector',
-<<<<<<< HEAD
-    'AudioDecodeInit', 'EntityBoxFlip', 'EntityBoxCrop', 'EntityBoxRescale',
-    'RandomScale', 'ImageDecode', 'BuildPseudoClip', 'RandomRescale',
-    'PyAVDecodeMotionVector', 'Rename', 'Imgaug', 'UniformSampleFrames',
-    'PoseDecode', 'LoadKineticsPose', 'GeneratePoseTarget', 'FormatTubeShape',
-    'TubeSampleFrames', 'TubeDecode', 'CuboidCrop', 'TubePad', 'TubeResize'
-=======
     'AudioDecodeInit', 'RandomScale', 'ImageDecode', 'BuildPseudoClip',
     'RandomRescale', 'PyAVDecodeMotionVector', 'Rename', 'Imgaug',
     'UniformSampleFrames', 'PoseDecode', 'LoadKineticsPose',
-    'GeneratePoseTarget', 'PIMSInit', 'PIMSDecode', 'TorchvisionTrans'
->>>>>>> 36f9dcd4
+    'GeneratePoseTarget', 'PIMSInit', 'PIMSDecode', 'TorchvisionTrans',
+    'FormatTubeShape', 'TubeSampleFrames', 'TubeDecode', 'CuboidCrop',
+    'TubePad', 'TubeResize'
 ]